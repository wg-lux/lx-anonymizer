--- conflicted
+++ resolved
@@ -26,19 +26,13 @@
 
 logger = logging.getLogger(__name__)
 
-MIN_STORAGE_GB_DEFAULT = 200.0  # Minimum free storage required before download
-MODEL_SIZE_ESTIMATES: Dict[str, float] = {
-    "openbmb/MiniCPM-o-2_6": 12.0,
-    "openbmb/MiniCPM-o-2_6-int4": 4.0,
-}
-
+min_storage_gb = 200.0  # Minimum free storage required before download
 
 
 class StorageError(Exception):
     """Raised when there's insufficient storage for model operations."""
     pass
 
-<<<<<<< HEAD
 
 def _can_load_model() -> bool:
     """Check if the model can be loaded based on current storage."""
@@ -62,9 +56,6 @@
 
 
 def _get_storage_info(self) -> Dict[str, float]:
-=======
-def _get_storage_info(hf_cache_dir: Path) -> Dict[str, float]:
->>>>>>> a52b79d8
     """Get current storage information in GB."""
     try:
         # Get filesystem stats
@@ -74,12 +65,7 @@
         hf_cache_size = 0
         if hf_cache_dir.exists():
             hf_cache_size = sum(
-<<<<<<< HEAD
                 f.stat().st_size for f in self.hf_cache_dir.rglob('*') if f.is_file()
-=======
-                f.stat().st_size for f in hf_cache_dir.rglob('*') 
-                if f.is_file()
->>>>>>> a52b79d8
             )
 
         return {
@@ -100,37 +86,6 @@
         }
 
 
-def _can_load_model(
-    model_name: str = "openbmb/MiniCPM-o-2_6",
-    min_storage_gb: float = MIN_STORAGE_GB_DEFAULT,
-    storage_buffer_gb: float = 5.0,
-) -> bool:
-    """Determine whether the MiniCPM model can be loaded safely."""
-
-    hf_cache_dir = Path.home() / ".cache" / "huggingface"
-    storage_info = _get_storage_info(hf_cache_dir)
-
-    estimated_model_size = MODEL_SIZE_ESTIMATES.get(model_name, 10.0)
-    required_free = max(min_storage_gb, estimated_model_size + storage_buffer_gb)
-
-    if storage_info["free_gb"] < required_free:
-        logger.warning(
-            "Insufficient storage to load %s. Free: %.1fGB, required: %.1fGB",
-            model_name,
-            storage_info["free_gb"],
-            required_free,
-        )
-        return False
-
-    try:
-        import transformers  # noqa: F401
-    except ImportError:
-        logger.warning("transformers package not available; MiniCPM loading disabled")
-        return False
-
-    return True
-
-
 class MiniCPMVisionOCR:
     """
     MiniCPM-o 2.6 based OCR and sensitivity detection for medical frames.
@@ -143,15 +98,9 @@
         device: Optional[str] = None,
         fallback_to_tesseract: bool = True,
         confidence_threshold: float = 0.7,
-<<<<<<< HEAD
         min_storage_gb: float = 200.0,
         max_cache_size_gb: float = 200.0,
         auto_cleanup: bool = True,
-=======
-    min_storage_gb: float = MIN_STORAGE_GB_DEFAULT,  # Minimum free storage required
-        max_cache_size_gb: float = 200.0,  # Maximum HuggingFace cache size
-        auto_cleanup: bool = True  # Whether to auto-cleanup on low storage
->>>>>>> a52b79d8
     ):
         """Initialize MiniCPM-o 2.6 vision OCR system with storage management."""
         self.model_name = model_name
@@ -191,7 +140,6 @@
     # ------------------------------------------------------------------ #
     def _check_and_manage_storage(self):
         """Check storage capacity and clean up if necessary."""
-<<<<<<< HEAD
         storage_info = _get_storage_info(self.storage_error)
 
         logger.info(
@@ -199,13 +147,6 @@
             f"HF cache: {storage_info['hf_cache_gb']:.1f}GB"
         )
 
-=======
-        storage_info = _get_storage_info(self.hf_cache_dir)
-        
-        logger.info(f"Storage check: {storage_info['free_gb']:.1f}GB free, "
-                   f"HF cache: {storage_info['hf_cache_gb']:.1f}GB")
-        
->>>>>>> a52b79d8
         # Check if we have minimum required storage
         if storage_info['free_gb'] < self.min_storage_gb:
             if self.auto_cleanup:
@@ -214,15 +155,8 @@
                     "attempting cleanup..."
                 )
                 self._cleanup_hf_cache()
-<<<<<<< HEAD
                 storage_info = _get_storage_info(self)
 
-=======
-                
-                # Re-check after cleanup
-                storage_info = _get_storage_info(self.hf_cache_dir)
-                
->>>>>>> a52b79d8
             if storage_info['free_gb'] < self.min_storage_gb:
                 error_msg = (
                     f"Insufficient storage for MiniCPM model. "
@@ -328,7 +262,6 @@
             return 0.0
 
     def _estimate_model_size(self) -> float:
-<<<<<<< HEAD
         """Estimate the download size of the MiniCPM model in GB."""
         model_size_estimates = {
             "openbmb/MiniCPM-o-2_6": 12.0,
@@ -340,23 +273,6 @@
         """Load MiniCPM-o 2.6 model and tokenizer with storage checks."""
         try:
             storage_info = _get_storage_info()
-=======
-        """
-        Estimate the download size of the MiniCPM model in GB.
-        
-        Returns:
-            Estimated model size in GB
-        """
-        # MiniCPM-o 2.6 is approximately 8-12GB depending on precision
-        # Being conservative with estimate
-        return MODEL_SIZE_ESTIMATES.get(self.model_name, 10.0)
-    
-    def _load_model(self):
-        """Load MiniCPM-o 2.6 model and tokenizer with storage checks."""
-        try:
-            # Check if we should skip model loading due to storage constraints
-            storage_info = _get_storage_info(self.hf_cache_dir)
->>>>>>> a52b79d8
             estimated_model_size = self._estimate_model_size()
 
             if storage_info['free_gb'] < estimated_model_size + 5:
@@ -396,7 +312,6 @@
             if self.device == "cuda":
                 self.model = self.model.cuda()
             self.model.eval()
-<<<<<<< HEAD
 
             final_storage = _get_storage_info()
             logger.info(
@@ -405,15 +320,6 @@
                 f"HF cache: {final_storage['hf_cache_gb']:.1f}GB"
             )
 
-=======
-            
-            # Log final storage status
-            final_storage = _get_storage_info(self.hf_cache_dir)
-            logger.info(f"MiniCPM-o 2.6 model loaded successfully. "
-                       f"Storage: {final_storage['free_gb']:.1f}GB free, "
-                       f"HF cache: {final_storage['hf_cache_gb']:.1f}GB")
-            
->>>>>>> a52b79d8
         except ImportError as e:
             logger.error(f"Failed to import transformers: {e}")
             self.model = None
