--- conflicted
+++ resolved
@@ -933,13 +933,8 @@
         """
         Refactored version: single code path, fewer duplicated branches. Jetzt mit Batch-Metadaten-Logik.
         """
-<<<<<<< HEAD
-
-
-=======
-        if tmp_dir is None:
-            tmp_dir = Path(tempfile.mkdtemp(prefix="frame_cleaner_"))
->>>>>>> 681eb826
+
+
         if device_name is None:
             device_name = "olympus_cv_1500"
         output_video = (
@@ -1013,13 +1008,9 @@
             elif technique == "mask_overlay":
                 logger.info("Using masking strategy.")
                 if endoscope_roi and self._validate_roi(endoscope_roi):
-<<<<<<< HEAD
                     mask_cfg = self._create_mask_config_from_roi(
                         endoscope_roi
                     )
-=======
-                    mask_cfg = endoscope_roi
->>>>>>> 681eb826
                 else:
                     mask_cfg = {"image_width": 1920, "image_height": 1080}
                 ok = self._mask_video_streaming(
@@ -1031,14 +1022,8 @@
         except Exception:
             logger.exception("Processing failed – copying original video.")
             shutil.copy2(video_path, output_video)
-<<<<<<< HEAD
 
         # ----------------------- persist metadata ---------------------------
-=======
-        finally:
-            if tmp_dir.exists():
-                shutil.rmtree(tmp_dir, ignore_errors=True)
->>>>>>> 681eb826
         if video_file_obj:
             self._update_video_sensitive_meta(video_file_obj, accumulated)
         return output_video, accumulated
