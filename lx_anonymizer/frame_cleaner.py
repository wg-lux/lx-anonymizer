--- conflicted
+++ resolved
@@ -21,10 +21,7 @@
 import shutil
 
 from pathlib import Path
-<<<<<<< HEAD
 # from tkinter import N
-=======
->>>>>>> 6595fa26
 from typing import List, Optional, Tuple, Dict, Any, Union, Iterator
 import cv2
 import numpy as np
