--- conflicted
+++ resolved
@@ -1,13 +1,14 @@
-{ pkgs, lib, config, inputs, buildInputs, ... }:
+{
+  pkgs,
+  lib,
+  config,
+  inputs,
+  buildInputs,
+  ...
+}:
 let
   appName = "lx_anonymizer";
   buildInputs = with pkgs; [
-<<<<<<< HEAD
-    # python312
-    # python312Packages.tkinter
-=======
-    python311Full
->>>>>>> 6595fa26
     stdenv.cc.cc
     git
     direnv
@@ -15,8 +16,8 @@
     zlib
     libglvnd
     ollama
-    cmake          # build system
-    gcc            # C/C++ compiler tool-chain
+    cmake # build system
+    gcc # C/C++ compiler tool-chain
     pkg-config
     protobuf
   ];
@@ -34,13 +35,12 @@
 
   languages.python = {
     enable = true;
-    package = pkgs.python3.withPackages(ps: with ps; [tkinter]); #known devenv issue with python3Packages since python3Full was deprecated
+    package = pkgs.python3.withPackages (ps: with ps; [ tkinter ]); # known devenv issue with python3Packages since python3Full was deprecated
     uv = {
       enable = true;
       sync.enable = true;
     };
   };
-  
 
   packages = with pkgs; [
     git
@@ -49,12 +49,13 @@
     glib
     zlib
     (tesseract.override {
-      enableLanguages = [ "eng" "deu" ];  # English + German traineddata
+      enableLanguages = [
+        "eng"
+        "deu"
+      ];
     })
     ollama
-    uv  # Python package manager
-    # python312
-    # python312Packages.tkinter
+    uv
     python312Packages.pip
     libglvnd
     cmake
@@ -67,32 +68,31 @@
 
   env = {
     LD_LIBRARY_PATH = "${
-      with pkgs;
-      lib.makeLibraryPath buildInputs
+      with pkgs; lib.makeLibraryPath buildInputs
     }:/run/opengl-driver/lib:/run/opengl-driver-32/lib";
     OLLAMA_HOST = "0.0.0.0";
-    PYTORCH_CUDA_ALLOC_CONF= "expandable_segments:True";
-    UV_PYTHON_DOWNLOADS = "managed";
-    UV_PYTHON_PREFERENCE = "system";
+    PYTORCH_CUDA_ALLOC_CONF = "expandable_segments:True";
   };
-
-
 
   scripts.hello.exec = "${pkgs.uv}/bin/uv run python hello.py";
 
   scripts.env-setup.exec = ''
     export LD_LIBRARY_PATH="${
-      with pkgs;
-      lib.makeLibraryPath buildInputs
+      with pkgs; lib.makeLibraryPath buildInputs
     }:/run/opengl-driver/lib:/run/opengl-driver-32/lib"
-    export TESSDATA_PREFIX="${pkgs.tesseract.override { enableLanguages = [ "eng" "deu" ]; }}/share"
+    export TESSDATA_PREFIX="${
+      pkgs.tesseract.override {
+        enableLanguages = [
+          "eng"
+          "deu"
+        ];
+      }
+    }/share"
   '';
 
   scripts.uvs.exec = ''
     uv sync --extra dev --extra ocr --extra llm
   '';
-
-
 
   processes = {
     #ollama-pull-llama.exec = "ollama pull llama3.3";
@@ -102,19 +102,38 @@
     #ollama-pull-med-model.exec = "ollama pull rjmalagon/medllama3-v20:fp16";
     #ollama-run-med-model.exec = "ollama run rjmalagon/medllama3-v20:fp16";
     ollama-verify.exec = "curl http://127.0.0.1:11434/api/models";
-    };
+  };
 
   tasks = {
     "ollama:serve".exec = "export OLLAMA_DEBUG=1 && ollama serve";
   };
 
   enterShell = ''
-    uv sync
-    uv run python env_setup.py
-    hello
-    export LD_LIBRARY_PATH=$LD_LIBRARY_PATH:${pkgs.ffmpeg_6}/lib
+    export SYNC_CMD='uv sync --extra dev --extra ocr --extra llm'
+    # uv run python env_setup.py # modifies env
+       
 
-<<<<<<< HEAD
+    # Ensure dependencies are synced using uv
+    # Check if venv exists. If not, run sync verbosely. If it exists, sync quietly.
+    if [ ! -d ".devenv/state/venv" ]; then
+       echo "Virtual environment not found. Running initial uv sync..."
+       $SYNC_CMD || echo "Error: Initial uv sync failed. Please check network and pyproject.toml."
+    else
+       # Sync quietly if venv exists
+       echo "Syncing Python dependencies with uv..."
+       $SYNC_CMD --quiet || echo "Warning: uv sync failed. Environment might be outdated."
+    fi
+
+    # Activate Python virtual environment managed by uv
+    ACTIVATED=false
+    if [ -f ".devenv/state/venv/bin/activate" ]; then
+      source .devenv/state/venv/bin/activate
+      ACTIVATED=true
+      echo "Virtual environment activated."
+    else
+      echo "Warning: uv virtual environment activation script not found. Run 'devenv task run env:clean' and re-enter shell."
+    fi
+
     echo "Exporting environment variables from .env file..."
     if [ -f ".env" ]; then
       set -a
@@ -128,8 +147,5 @@
       echo "Warning: .env file not found. Please run 'devenv tasks run env:build' to create it."
     fi
     env-setup
-=======
-    cd lx_anonymizer
->>>>>>> 6595fa26
   '';
 }