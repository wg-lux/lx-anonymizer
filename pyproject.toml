--- conflicted
+++ resolved
@@ -26,10 +26,7 @@
     "verovio>=5.1.0",
     "protobuf>=6.30.2",
 ]
-<<<<<<< HEAD
 
-=======
->>>>>>> 7651328b
 [build-system]
 requires = ["hatchling"]
 build-backend = "hatchling.build"
