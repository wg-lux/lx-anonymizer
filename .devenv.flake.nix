--- conflicted
+++ resolved
@@ -3,20 +3,12 @@
     let
       version = "1.3.1";
 system = "x86_64-linux";
-<<<<<<< HEAD
-devenv_root = "/home/admin/dev/endo-ai/lx_anonymizer";
-=======
 devenv_root = "/home/admin/dev/endo-ai/lx-anonymizer";
->>>>>>> 7651328b
 devenv_dotfile = ./.devenv;
 devenv_dotfile_string = ".devenv";
 container_name = null;
 devenv_tmpdir = "/run/user/1000";
-<<<<<<< HEAD
-devenv_runtime = "/run/user/1000/devenv-2111f59";
-=======
 devenv_runtime = "/run/user/1000/devenv-ea05fe9";
->>>>>>> 7651328b
 devenv_istesting = false;
 
         in {
@@ -32,20 +24,12 @@
         let
           version = "1.3.1";
 system = "x86_64-linux";
-<<<<<<< HEAD
-devenv_root = "/home/admin/dev/endo-ai/lx_anonymizer";
-=======
 devenv_root = "/home/admin/dev/endo-ai/lx-anonymizer";
->>>>>>> 7651328b
 devenv_dotfile = ./.devenv;
 devenv_dotfile_string = ".devenv";
 container_name = null;
 devenv_tmpdir = "/run/user/1000";
-<<<<<<< HEAD
-devenv_runtime = "/run/user/1000/devenv-2111f59";
-=======
 devenv_runtime = "/run/user/1000/devenv-ea05fe9";
->>>>>>> 7651328b
 devenv_istesting = false;
 
             devenv =
